# vim: ft=python fileencoding=utf-8 sw=4 et sts=4

# This file is part of vimiv.
# Copyright 2017-2023 Christian Karl (karlch) <karlch at protonmail dot com>
# License: GNU GPL v3, see the "LICENSE" and "AUTHORS" files for details.

import hashlib
import os

import pytest

<<<<<<< HEAD
from vimiv.api import settings
=======
from vimiv.qt.gui import QPixmap

>>>>>>> 8cbbcb88
from vimiv.utils import thumbnail_manager


@pytest.fixture
def manager(qtbot, tmp_path, mocker):
    """Fixture to create a thumbnail manager with relevant methods mocked."""
    # Mock directory in which the thumbnails are created
    tmp_cache_dir = tmp_path / "cache"
    mocker.patch("vimiv.utils.xdg.user_cache_dir", return_value=str(tmp_cache_dir))
    # Create thumbnail manager and yield the instance
    yield thumbnail_manager.ThumbnailManager(None)


def test_thumbnail_save_disabled(monkeypatch, qtbot, tmp_path, manager):
    monkeypatch.setattr(settings.thumbnail.save, "value", False)
    no_thumbnail_path = str(tmp_path / "no_thumbnail.jpg")
    QPixmap(300, 300).save(no_thumbnail_path, "jpg")
    manager.create_thumbnails_async([no_thumbnail_path])
    check_thumbails_created(qtbot, manager, 0)


def test_thumbnail_save_disabled_no_delete_old(monkeypatch, qtbot, tmp_path, manager):
    monkeypatch.setattr(settings.thumbnail.save, "value", True)
    has_thumbnail_path = str(tmp_path / "has_thumbnail.jpg")
    QPixmap(300, 300).save(has_thumbnail_path, "jpg")
    manager.create_thumbnails_async([has_thumbnail_path])
    check_thumbails_created(qtbot, manager, 1)

    monkeypatch.setattr(settings.thumbnail.save, "value", False)
    no_thumbnail_path = str(tmp_path / "no_thumbnail.jpg")
    QPixmap(300, 300).save(no_thumbnail_path, "jpg")
    manager.create_thumbnails_async([has_thumbnail_path, no_thumbnail_path])
    check_thumbails_created(qtbot, manager, 1)


@pytest.mark.parametrize("n_paths", (1, 5))
def test_create_n_thumbnails(qtbot, tmp_path, manager, n_paths):
    # Create images to create thumbnails of
    filenames = [str(tmp_path / f"image_{i}.jpg") for i in range(n_paths)]
    for filename in filenames:
        QPixmap(300, 300).save(filename, "jpg")
    manager.create_thumbnails_async(filenames)
    check_thumbails_created(qtbot, manager, n_paths)


def test_create_thumbnails_for_non_existing_path(qtbot, manager):
    manager.create_thumbnails_async(["this/is/not/a/path"])
    check_thumbails_created(qtbot, manager, 0)


def test_create_thumbnails_for_non_image_path(qtbot, tmp_path, manager):
    filename = str(tmp_path / "image.jpg")
    manager.create_thumbnails_async([filename])
    check_thumbails_created(qtbot, manager, 0)


def test_do_not_create_thumbnail_for_thumbnail(qtbot, manager):
    filename = os.path.join(
        manager.directory, hashlib.md5(b"thumbnail").hexdigest() + ".png"
    )
    QPixmap(256, 256).save(filename)
    manager.create_thumbnails_async([filename])
    check_thumbails_created(qtbot, manager, 1)


def check_thumbails_created(qtbot, manager, n_paths):
    def wait_thread():
        assert manager.pool.activeThreadCount() == 0

    qtbot.waitUntil(wait_thread, timeout=30000)
    assert len(os.listdir(manager.directory)) == n_paths<|MERGE_RESOLUTION|>--- conflicted
+++ resolved
@@ -9,12 +9,8 @@
 
 import pytest
 
-<<<<<<< HEAD
 from vimiv.api import settings
-=======
 from vimiv.qt.gui import QPixmap
-
->>>>>>> 8cbbcb88
 from vimiv.utils import thumbnail_manager
 
 
