# vim: ft=python fileencoding=utf-8 sw=4 et sts=4

# This file is part of vimiv.
# Copyright 2017-2023 Christian Karl (karlch) <karlch at protonmail dot com>
# License: GNU GPL v3, see the "LICENSE" and "AUTHORS" files for details.

import ast
import os
import re
import setuptools

import fastentrypoints

# C extensions
manipulate_module = setuptools.Extension(
    "vimiv.imutils._c_manipulate", sources=["c-extension/manipulate.c"]
)


try:
    BASEDIR = os.path.dirname(os.path.realpath(__file__))
except NameError:
    BASEDIR = None


def read_file(filename):
    """Read content of filename into string and return it."""
    with open(filename, encoding="utf-8") as f:
        return f.read()


def read_from_init(name):
    """Read value of a __magic__ value from the __init__.py file."""
    field_re = re.compile(r"__{}__\s+=\s+(.*)".format(re.escape(name)))
    path = os.path.join(BASEDIR, "vimiv", "__init__.py")
    line = field_re.search(read_file(path)).group(1)
    return ast.literal_eval(line)


setuptools.setup(
<<<<<<< HEAD
    python_requires=">=3.8",
    install_requires=["PyQt5>=5.13.2"],
=======
    python_requires=">=3.6",
>>>>>>> 8cbbcb88
    packages=setuptools.find_packages(),
    ext_modules=[manipulate_module],
    entry_points={"gui_scripts": ["vimiv = vimiv.startup:main"]},
    name="vimiv",
    version=".".join(str(num) for num in read_from_init("version_info")),
    description=read_from_init("description"),
    long_description=read_file(os.path.join(BASEDIR, "README.md")),
    long_description_content_type="text/markdown",
    url=read_from_init("url"),
    project_urls={
        "Source Code": "https://github.com/karlch/vimiv-qt",
        "Bug Tracker": "https://github.com/karlch/vimiv-qt/issues",
        "Documentation": "https://karlch.github.io/vimiv-qt/documentation",
    },
    author=read_from_init("author"),
    author_email=read_from_init("email"),
    license=read_from_init("license"),
    keywords=["pyqt", "image viewer", "vim"],
    zip_safe=True,
    classifiers=[
        "Development Status :: 4 - Beta",
        "Environment :: X11 Applications :: Qt",
        "Intended Audience :: End Users/Desktop",
        "License :: OSI Approved :: GNU General Public License v3 or later " "(GPLv3+)",
        "Natural Language :: English",
        "Operating System :: POSIX :: Linux",
        "Programming Language :: Python :: 3 :: Only",
        "Programming Language :: Python :: 3.8",
        "Programming Language :: Python :: 3.9",
        "Programming Language :: Python :: 3.10",
        "Programming Language :: Python :: 3.11",
        "Topic :: Multimedia",
        "Topic :: Multimedia :: Graphics",
        "Topic :: Multimedia :: Graphics :: Viewers",
    ],
)<|MERGE_RESOLUTION|>--- conflicted
+++ resolved
@@ -38,12 +38,7 @@
 
 
 setuptools.setup(
-<<<<<<< HEAD
     python_requires=">=3.8",
-    install_requires=["PyQt5>=5.13.2"],
-=======
-    python_requires=">=3.6",
->>>>>>> 8cbbcb88
     packages=setuptools.find_packages(),
     ext_modules=[manipulate_module],
     entry_points={"gui_scripts": ["vimiv = vimiv.startup:main"]},
