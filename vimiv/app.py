# vim: ft=python fileencoding=utf-8 sw=4 et sts=4

# This file is part of vimiv.
# Copyright 2017-2018 Christian Karl (karlch) <karlch at protonmail dot com>
# License: GNU GPL v3, see the "LICENSE" and "AUTHORS" files for details.

"""Main application class using QApplication."""

import os

from PyQt5.QtCore import QThreadPool
from PyQt5.QtWidgets import QApplication

import vimiv
from vimiv.config import keybindings
from vimiv.commands import commands, cmdexc
from vimiv.imutils.imsignals import imsignals
from vimiv.modes import modehandler, Modes
from vimiv.utils import objreg, libpaths, files


class Application(QApplication):
    """Main application class."""

    @objreg.register
    def __init__(self):
        """Initialize the main Qt application."""
        super().__init__([vimiv.__name__])  # Only pass program name to Qt

    @keybindings.add("q", "quit")
    @commands.register()
    def quit(self):
        """Quit vimiv."""
        # Do not start any new threads
        QThreadPool.globalInstance().clear()
        # Wait for any running threads to exit safely
        QThreadPool.globalInstance().waitForDone()
        super().quit()


# We want to use the name open here as it is the best name for the command
@keybindings.add("o", "command --text='open '")
@commands.argument("path")
@commands.register()
def open(path):  # pylint: disable=redefined-builtin
    """Open a path.

    **syntax:** ``:open path``

    If the path is an image, it is opened in image mode. If it is a directory,
    it is opened in the library. Other paths are not supported.

    positional arguments:
        * ``path``: The path to open.
    """
    assert isinstance(path, str), "Path must be given as string."
    if not open_paths([os.path.expanduser(path)]):
        raise cmdexc.CommandError("Cannot open %s" % (path))


def open_paths(paths, select_mode=True):
    """Open a list of paths possibly switching to a new mode.

    Args:
        paths: List of paths to open.
        select_mode: If True, select mode according to paths given.
    Return:
        True on success.
    """
    images, directories = files.get_supported(paths)
    mode = Modes.LIBRARY
    if images:
<<<<<<< HEAD
        imsignals.new_images.emit(images, images[0])
=======
        imsignals.open_new_images.emit(images, images[0])
>>>>>>> ccc40789
        mode = Modes.IMAGE
    elif directories:
        libpaths.load(directories[0])
    else:
        return False  # No valid paths found
    if select_mode:
        modehandler.enter(mode)
    return True


def instance():
    return objreg.get(Application)<|MERGE_RESOLUTION|>--- conflicted
+++ resolved
@@ -70,11 +70,7 @@
     images, directories = files.get_supported(paths)
     mode = Modes.LIBRARY
     if images:
-<<<<<<< HEAD
-        imsignals.new_images.emit(images, images[0])
-=======
         imsignals.open_new_images.emit(images, images[0])
->>>>>>> ccc40789
         mode = Modes.IMAGE
     elif directories:
         libpaths.load(directories[0])
