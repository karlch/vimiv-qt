# vim: ft=python fileencoding=utf-8 sw=4 et sts=4

# This file is part of vimiv.
# Copyright 2017-2023 Christian Karl (karlch) <karlch at protonmail dot com>
# License: GNU GPL v3, see the "LICENSE" and "AUTHORS" files for details.

"""Classes to be used as custom types for vimiv commands..

Example for scroll direction:
    def scroll(self, direction: argtypes.Direction):
        ...
"""

<<<<<<< HEAD
import re
from contextlib import suppress
from enum import Enum
=======
import contextlib
import enum
>>>>>>> 6f730c46

from PyQt5.QtCore import QSize


class Direction(enum.Enum):
    """Valid arguments for directional commands."""

    Left = "left"
    Right = "right"
    Up = "up"
    Down = "down"


class DirectionWithPage(enum.Enum):
    """Valid arguments for directional commands that support page scrolling."""

    Left = Direction.Left.value
    Right = Direction.Right.value
    Up = Direction.Up.value
    Down = Direction.Down.value
    PageUp = "page-up"
    PageDown = "page-down"
    HalfPageUp = "half-page-up"
    HalfPageDown = "half-page-down"

    @property
    def is_page_step(self):
        return self in (self.PageUp, self.PageDown, self.HalfPageUp, self.HalfPageDown)

    @property
    def is_half_page_step(self):
        return self in (self.HalfPageUp, self.HalfPageDown)

    @property
    def is_reverse(self):
        return self in (self.Left, self.Up, self.PageUp, self.HalfPageUp)


class Zoom(enum.Enum):
    """Valid arguments for zooming."""

    In = "in"
    Out = "out"


class ImageScale(str, enum.Enum):
    """Valid arguments for image scaling."""

    Overzoom = "overzoom"
    Fit = "fit"
    FitWidth = "fit-width"
    FitHeight = "fit-height"


class ImageScaleFloat:
    """Valid arguments for image scaling including float and ImageScale."""

    def __new__(cls, value):
        with contextlib.suppress(ValueError):
            return float(value)
        return ImageScale(value)


class HistoryDirection(enum.Enum):
    """Valid arguments for the jumping through history."""

    Next = "next"
    Prev = "prev"


class AspectRatio(QSize):
    """Aspectratio defined as QSize with width and height from a valid string.

    Valid definitions are strings with two integer values representing width and height
    separated by one of the characters in SEPARATORS.

    Examples:
        4:3
        16,9
        5_4

    Attributes:
        keep: True if the aspectratio of the original image should be kept.
    """

    SEPARATORS = ":,-_"

    def __init__(self, aspectratio: str):
        if aspectratio.lower() == "keep":
            self.keep = True
            super().__init__()
        else:
            self.keep = False
            split_re = "|".join(self.SEPARATORS)
            try:
                width, height = tuple(re.split(split_re, aspectratio))
                super().__init__(int(width), int(height))
            except ValueError:
                raise ValueError(
                    f"'Invalid aspectratio '{aspectratio}'. Use width:height, e.g. 4:3"
                ) from None<|MERGE_RESOLUTION|>--- conflicted
+++ resolved
@@ -11,14 +11,9 @@
         ...
 """
 
-<<<<<<< HEAD
 import re
-from contextlib import suppress
-from enum import Enum
-=======
 import contextlib
 import enum
->>>>>>> 6f730c46
 
 from PyQt5.QtCore import QSize
 
