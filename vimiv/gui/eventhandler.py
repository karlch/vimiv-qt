--- conflicted
+++ resolved
@@ -262,24 +262,6 @@
         Name of the main key press escaping special keys.
     """
     special_keys = {
-<<<<<<< HEAD
-        Qt.Key_Space: "<space>",
-        Qt.Key_Backtab: "<tab>",
-        Qt.Key_Tab: "<tab>",
-        Qt.Key_Escape: "<escape>",
-        Qt.Key_Enter: "<enter>",
-        Qt.Key_Return: "<return>",
-        Qt.Key_Backspace: "<backspace>",
-        Qt.Key_Left: "<left>",
-        Qt.Key_Right: "<right>",
-        Qt.Key_Up: "<up>",
-        Qt.Key_Down: "<down>",
-        Qt.Key_Home: "<home>",
-        Qt.Key_End: "<end>",
-        Qt.Key_PageUp: "<page-up>",
-        Qt.Key_PageDown: "<page-down>",
-        Qt.Key_Delete: "<delete>",
-=======
         Qt.Key.Key_Space: "<space>",
         Qt.Key.Key_Backtab: "<tab>",
         Qt.Key.Key_Tab: "<tab>",
@@ -295,7 +277,7 @@
         Qt.Key.Key_End: "<end>",
         Qt.Key.Key_PageUp: "<page-up>",
         Qt.Key.Key_PageDown: "<page-down>",
->>>>>>> 196f03fa
+        Qt.Key.Key_Delete: "<delete>",
     }
     separator_keys = {
         Qt.Key.Key_Colon: "<colon>",
