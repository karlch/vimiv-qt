# vim: ft=python fileencoding=utf-8 sw=4 et sts=4

# This file is part of vimiv.
# Copyright 2017-2023 Christian Karl (karlch) <karlch at protonmail dot com>
# License: GNU GPL v3, see the "LICENSE" and "AUTHORS" files for details.

"""QMainWindow which groups all the other widgets."""

from typing import List

from vimiv.qt.widgets import QWidget, QStackedWidget, QGridLayout

from vimiv import api, utils
from vimiv.utils import migration

# Import all GUI widgets used to create the full main window
from vimiv.gui.commandwidget import CommandWidget
from vimiv.gui.image import ScrollableImage
from vimiv.gui.keyhintwidget import KeyhintWidget
from vimiv.gui.library import Library
from vimiv.gui.thumbnail import ThumbnailView
from vimiv.gui.message import Message
from vimiv.gui.statusbar import StatusBar


class MainWindow(QWidget):
    """QMainWindow which groups all the other widgets.

    Attributes:
        _library: Library object at the left of the grid.
        _overlays: List of overlay widgets.
        _statusbar: Statusbar object displayed at the bottom.
    """

    def __init__(self) -> None:
        super().__init__()
        self._overlays: List[QWidget] = []
        # Create main widgets and add them to the grid layout
        self._statusbar = StatusBar()
        grid = QGridLayout(self)
        grid.setSpacing(0)
        grid.setContentsMargins(0, 0, 0, 0)
        grid.addWidget(ImageThumbnailStack(), 0, 1, 1, 1)
        self._library = Library(self)
        grid.addWidget(self._library, 0, 0, 1, 1)
        grid.addWidget(self._statusbar, 1, 0, 1, 2)
        # Add overlay widgets
        self._overlays.append(KeyhintWidget(self))
        self._overlays.append(Message(self))
        self._overlays.append(CommandWidget(self))
        # Connect signals
        api.status.signals.update.connect(self._set_title)
        api.settings.statusbar.show.changed.connect(self._update_overlay_geometry)
        api.modes.MANIPULATE.first_entered.connect(self._init_manipulate)
        api.prompt.question_asked.connect(self._run_prompt)
<<<<<<< HEAD
        api.signals.plugins_loaded.connect(self._init_metadata)
=======
        # Register
        api.objreg.register(self)
>>>>>>> 8cbbcb88

    @utils.slot
    def _init_manipulate(self):
        """Create UI widgets related to manipulate mode."""
        from vimiv.gui.manipulate import Manipulate

        manipulate_widget = Manipulate(self)
        self.add_overlay(manipulate_widget)

    @utils.slot
    def _init_metadata(self):
        """Initialize metadata widget in case we have metadata support."""
        from vimiv.imutils import metadata

        if metadata.has_metadata_support():
            from vimiv.gui.metadatawidget import MetadataWidget

            self._overlays.append(MetadataWidget(self))

    @api.keybindings.register("f", "fullscreen", mode=api.modes.MANIPULATE)
    @api.keybindings.register("f", "fullscreen")
    @api.commands.register(mode=api.modes.MANIPULATE)
    @api.commands.register()
    def fullscreen(self):
        """Toggle fullscreen mode."""
        if self.isFullScreen():
            self.showNormal()
        else:
            self.showFullScreen()

    @api.commands.register()
    def version(self, copy: bool = False) -> None:
        """Show a pop-up with version information.

        **syntax:** ``:version [--copy]``

        optional arguments:
            * ``--copy``: Copy version information to clipboard instead.
        """
        from vimiv.gui.version_popup import VersionPopUp

        if copy:
            VersionPopUp.copy_to_clipboard()
        else:
            VersionPopUp(parent=self)

    @api.commands.register(mode=api.modes.MANIPULATE)
    @api.commands.register()
    def keybindings(self, columns: int = 2):
        """Show a pop-up with keybindings information.

        **syntax:** ``:keybindings [--columns=N]``

        optional arguments:
            * ``--columns``: Number of columns to split the bindings in.
        """
        from vimiv.gui.keybindings_popup import KeybindingsPopUp

        KeybindingsPopUp(columns, parent=self)

    @api.commands.register()
    def welcome_to_qt(self):
        """Show a pop-up with a welcome message for users coming from gtk."""
        migration.WelcomePopUp(parent=self)

    def resizeEvent(self, event):
        """Update resize event to resize overlays and library.

        Args:
            event: The QResizeEvent.
        """
        super().resizeEvent(event)
        self._update_overlay_geometry()
        self._library.update_width()

    def show(self):
        """Update show to resize overlays."""
        super().show()
        self._update_overlay_geometry()

    @property
    def bottom(self):
        """Bottom of the main window respecting the status bar height."""
        if self._statusbar.isVisible():
            return self.height() - self._statusbar.height()
        return self.height()

    def add_overlay(self, widget, resize=True):
        """Add a new overlay widget to the main window and update its geometry."""
        self._overlays.append(widget)
        if resize:
            widget.update_geometry(self.width(), self.bottom)

    def _update_overlay_geometry(self):
        """Update geometry of all overlay widgets according to current layout."""
        bottom = self.bottom
        for overlay in self._overlays:
            overlay.update_geometry(self.width(), bottom)

    def focusNextPrevChild(self, _next_child):
        """Override to do nothing as focusing is handled by modehandler."""
        return False

    @utils.slot
    def _set_title(self):
        """Update window title depending on mode and settings."""
        mode = api.modes.current().name
        try:  # Prefer mode specific setting
            title = api.settings.get_value(f"title.{mode}")
        except KeyError:
            title = api.settings.get_value("title.fallback")
        self.setWindowTitle(api.status.evaluate(title))

    @utils.slot
    def _run_prompt(self, question: api.prompt.Question) -> None:
        """Display a UI blocking prompt when a question was asked."""
        from vimiv.gui.prompt import Prompt

        prompt = Prompt(question, parent=self)
        prompt.update_geometry(self.width(), self.bottom)
        prompt.run()


class ImageThumbnailStack(QStackedWidget):
    """QStackedWidget to toggle between image and thumbnail mode.

    Attributes:
        image: The image widget.
        thumbnail: The thumbnail widget.
    """

    def __init__(self):
        super().__init__()
        self.image = ScrollableImage()
        self.thumbnail = ThumbnailView()
        self.addWidget(self.image)
        self.addWidget(self.thumbnail)

        api.modes.IMAGE.entered.connect(self._enter_image)
        api.modes.THUMBNAIL.entered.connect(self._enter_thumbnail)
        # This is required in addition to the setting when entering image mode as it is
        # possible to close thumbnail mode and enter the library
        api.modes.THUMBNAIL.closed.connect(self._enter_image)

    @utils.slot
    def _enter_thumbnail(self):
        self.setCurrentWidget(self.thumbnail)

    @utils.slot
    def _enter_image(self):
        self.setCurrentWidget(self.image)<|MERGE_RESOLUTION|>--- conflicted
+++ resolved
@@ -53,12 +53,9 @@
         api.settings.statusbar.show.changed.connect(self._update_overlay_geometry)
         api.modes.MANIPULATE.first_entered.connect(self._init_manipulate)
         api.prompt.question_asked.connect(self._run_prompt)
-<<<<<<< HEAD
         api.signals.plugins_loaded.connect(self._init_metadata)
-=======
         # Register
         api.objreg.register(self)
->>>>>>> 8cbbcb88
 
     @utils.slot
     def _init_manipulate(self):
