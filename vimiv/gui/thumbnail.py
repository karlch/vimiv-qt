# vim: ft=python fileencoding=utf-8 sw=4 et sts=4

# This file is part of vimiv.
# Copyright 2017-2018 Christian Karl (karlch) <karlch at protonmail dot com>
# License: GNU GPL v3, see the "LICENSE" and "AUTHORS" files for details.

"""Thumbnail widget."""

import collections
import os

from PyQt5.QtCore import Qt, QSize, QItemSelectionModel, pyqtSlot, QModelIndex
from PyQt5.QtWidgets import (QListWidget, QListWidgetItem, QLabel,
                             QStyle, QStyledItemDelegate)
from PyQt5.QtGui import QColor, QPixmap

from vimiv.commands import commands, argtypes, search
from vimiv.config import styles, keybindings, settings
from vimiv.imutils.imsignals import imsignals
from vimiv.modes import modehandler, modewidget, Mode, Modes
from vimiv.gui import statusbar, image
from vimiv.utils import (objreg, eventhandler, pixmap_creater,
                         thumbnail_manager, trash_manager, misc)


class ThumbnailView(eventhandler.KeyHandler, QListWidget):
    """Thumbnail widget.

    Attributes:
        _stack: QStackedLayout containing image and thumbnail.
        _paths: Last paths loaded to avoid duplicate loading.
        _highlighted: List of indices that are highlighted as search results.
        _sizes: Dictionary of thumbnail sizes with integer size as key and
            string name of the size as value.
        _default_thumb: Thumbnail to display before thumbnails were generated.
        _manager: ThumbnailManager class to create thumbnails asynchronously.
    """

    STYLESHEET = """
    QListWidget {
        font: {thumbnail.font};
        background-color: {thumbnail.bg};
    }

    QListWidget::item {
        padding: {thumbnail.padding}px;
    }

    QListWidget::item:selected {
        background: {thumbnail.selected.bg};
    }

    QListWidget QScrollBar {
        width: {library.scrollbar.width};
        background: {library.scrollbar.bg};
    }

    QListWidget QScrollBar::handle {
        background: {library.scrollbar.fg};
        border: {library.scrollbar.padding} solid
                {library.scrollbar.bg};
        min-height: 10px;
    }

    QListWidget QScrollBar::sub-line, QScrollBar::add-line {
        border: none;
        background: none;
    }
    """

    @modewidget(Modes.THUMBNAIL)
    @objreg.register
    def __init__(self, stack):
        super().__init__()
        self._stack = stack
        self._paths = []
        self._highlighted = []
        self._sizes = collections.OrderedDict(
            [(64, "small"), (128, "normal"), (256, "large"), (512, "x-large")])
        self._default_pixmap = pixmap_creater.default_thumbnail()
        self._manager = thumbnail_manager.ThumbnailManager()

        self.setHorizontalScrollBarPolicy(Qt.ScrollBarAlwaysOff)
        self.setViewMode(QListWidget.IconMode)
        default_size = settings.get_value(settings.Names.THUMBNAIL_SIZE)
        self.setIconSize(QSize(default_size, default_size))
        self.setResizeMode(QListWidget.Adjust)

        self.setItemDelegate(ThumbnailDelegate(self))

        imsignals.new_image_opened.connect(self._on_new_image_opened)
        imsignals.new_images_opened.connect(self._on_new_images_opened)
        modehandler.signals.entered.connect(self._on_mode_entered)
        modehandler.signals.left.connect(self._on_mode_left)
        settings.signals.changed.connect(self._on_settings_changed)
        search.search.new_search.connect(self._on_new_search)
        search.search.cleared.connect(self._on_search_cleared)
        trash_manager.signals.path_removed.connect(self._on_path_removed)
        self._manager.created.connect(self._on_thumbnail_created)
        self.activated.connect(self._on_activated)

        styles.apply(self)

    @pyqtSlot(list)
    def _on_new_images_opened(self, paths):
        """Load new paths into thumbnail widget.

        Args:
            paths: List of new paths to load.
        """
        if paths != self._paths:
            self._paths = paths
            self.clear()
            for _ in paths:
                item = QListWidgetItem()
                item.setSizeHint(QSize(self.item_size(), self.item_size()))
                self.addItem(item)
                thumb = Thumbnail(self._default_pixmap)
                self.setItemWidget(item, thumb)
            self._manager.create_thumbnails_async(paths)

    @pyqtSlot(str)
    def _on_new_image_opened(self, path):
        self._select_item(self._paths.index(path))

    @pyqtSlot(QModelIndex)
    def _on_activated(self, index):
        """Emit signal to update image index on activated.

        Args:
            index: QModelIndex activated.
        """
<<<<<<< HEAD
        imsignals.new_image.emit(self.abspath())
=======
        imsignals.open_new_image.emit(self.abspath())
>>>>>>> ccc40789
        modehandler.enter(Modes.IMAGE)

    @pyqtSlot(Mode, Mode)
    def _on_mode_entered(self, mode, last_mode):
        """Set widget to thumbnail or image depending on mode entered.

        Args:
            mode: The mode entered.
            last_mode: The mode left.
        """
        if mode == Modes.THUMBNAIL:
            self._stack.setCurrentWidget(self)

    @pyqtSlot(Mode)
    def _on_mode_left(self, mode):
        """Set widget to image if thumbnail mode was left.

        This is required in addition to _on_enter in image because it is
        possible to leave for the library.

        Args:
            mode: The mode left.
        """
        if mode == Modes.THUMBNAIL:
            self._stack.setCurrentWidget(image.instance())

    @pyqtSlot(int, QPixmap)
    def _on_thumbnail_created(self, index, pixmap):
        """Insert created thumbnail as soon as manager created it.

        Args:
            index: Index of the created thumbnail as integer.
            pixmap: QPixmap to insert.
        """
        self.takeItem(index)
        item = QListWidgetItem()
        item.setSizeHint(QSize(self.item_size(), self.item_size()))
        self.insertItem(index, item)
        thumb = Thumbnail(pixmap)
        self.setItemWidget(item, thumb)

    @pyqtSlot(int, list, str, bool)
    def _on_new_search(self, index, matches, mode, incremental):
        """Select search result after new search.

        Args:
            index: Index to select.
            matches: List of all matches of the search.
            mode: Mode for which the search was performed.
            incremental: True if incremental search was performed.
        """
        self._highlighted = []
        if self._paths and mode == "thumbnail":
            self._select_item(index)
            for i, path in enumerate(self._paths):
                if os.path.basename(path) in matches:
                    self._highlighted.append(i)
            self.repaint()

    @pyqtSlot()
    def _on_search_cleared(self):
        """Reset highlighted and force repaint when search results cleared."""
        self._highlighted = []
        self.repaint()

    def is_highlighted(self, index):
        """Return True if the index is highlighted as search result."""
        return index.row() in self._highlighted

    @keybindings.add("k", "scroll up", mode=Modes.THUMBNAIL)
    @keybindings.add("j", "scroll down", mode=Modes.THUMBNAIL)
    @keybindings.add("h", "scroll left", mode=Modes.THUMBNAIL)
    @keybindings.add("l", "scroll right", mode=Modes.THUMBNAIL)
    @commands.argument("direction", type=argtypes.scroll_direction)
    @commands.register(mode=Modes.THUMBNAIL, count=1)
    def scroll(self, direction, count):
        """Scroll to another thumbnail in the given direction.

        **syntax:** ``:scroll direction``

        positional arguments:
            * ``direction``: The direction to scroll in (left/right/up/down).

        **count:** multiplier
        """
        current = self.currentRow()
        column = current % self.columns()
        if direction == "right":
            current += 1 * count
            current = min(current, self.count() - 1)
        elif direction == "left":
            current -= 1 * count
            current = max(0, current)
        elif direction == "down":
            # Do not jump between columns
            current += self.columns() * count
            elems_in_last_row = self.count() % self.columns()
            if not elems_in_last_row:
                elems_in_last_row = self.columns()
            if column < elems_in_last_row:
                current = min(self.count() - (elems_in_last_row - column),
                              current)
            else:
                current = min(self.count() - 1, current)
        else:
            current -= self.columns() * count
            current = max(column, current)
        self._select_item(current)

    @keybindings.add("gg", "goto 1", mode=Modes.THUMBNAIL)
    @keybindings.add("G", "goto -1", mode=Modes.THUMBNAIL)
    @commands.argument("index", type=int)
    @commands.register(mode=Modes.THUMBNAIL, count=0)
    def goto(self, index, count):
        """Select specific thumbnail in current filelist.

        **syntax:** ``:goto index``


        positional arguments:
            * ``index``: Number of the thumbnail to select.

        .. hint:: -1 is the last thumbnail.

        **count:** Select [count]th thubnail instead.
        """
        index = count if count else index  # Prefer count
        if index > 0:
            index -= 1  # Start indexing at 1
        index = index % self.count()
        self._select_item(index)

    @keybindings.add("-", "zoom out", mode=Modes.THUMBNAIL)
    @keybindings.add("+", "zoom in", mode=Modes.THUMBNAIL)
    @commands.argument("direction", type=argtypes.zoom)
    @commands.register(mode=Modes.THUMBNAIL)
    def zoom(self, direction):
        """Zoom the current widget.

        **syntax:** ``:zoom direction``

        positional arguments:
            * ``direction``: The direction to zoom in (in/out).

        **count:** multiplier
        """
        size = self.iconSize().width()
        size = size // 2 if direction == "out" else size * 2
        size = misc.clamp(size, 64, 512)
        settings.override("thumbnail.size", str(size))
        settings.signals.changed.emit("thumbnail.size", size)

    def rescale_items(self):
        """Reset item hint when item size has changed."""
        for i in range(self.count()):
            item = self.item(i)
            item.setSizeHint(QSize(self.item_size(), self.item_size()))
        self.scrollTo(self.selectionModel().currentIndex(),
                      hint=self.PositionAtCenter)

    def _select_item(self, index):
        """Select specific item in the ListWidget.

        Args:
            index: Number of the current item to select.
        """
        index = self.model().index(index, 0)
        self._select_index(index)

    def _select_index(self, index):
        """Select specific index in the ListWidget.

        Args:
            index: QModelIndex to select.
        """
        selmod = QItemSelectionModel.Rows | QItemSelectionModel.ClearAndSelect
        self.selectionModel().setCurrentIndex(index, selmod)
        self.scrollTo(index, hint=self.PositionAtCenter)

    @pyqtSlot(str, object)
    def _on_settings_changed(self, setting, new_value):
        if setting == "thumbnail.size":
            self.setIconSize(QSize(new_value, new_value))
            self.rescale_items()

    def columns(self):
        """Return the number of columns."""
        sb_width = int(styles.get("image.scrollbar.width").replace("px", ""))
        return (self.width() - sb_width) // self.item_size()

    def item_size(self):
        """Return the size of one icon including padding."""
        padding = int(styles.get("thumbnail.padding").replace("px", ""))
        return self.iconSize().width() + 2 * padding

    @statusbar.module("{thumbnail-name}")
    def current(self):
        """Name of the currently selected thumbnail."""
        try:
            abspath = self._paths[self.currentRow()]
            basename = os.path.basename(abspath)
            name, _ = os.path.splitext(basename)
            return name
        except IndexError:
            return ""

    def abspath(self):
        """Return the absolute path of the current thumbnail."""
        try:
            return self._paths[self.currentRow()]
        except IndexError:
            return ""

    @statusbar.module("{thumbnail-size}")
    def size(self):
        """Current thumbnail size (small/normal/large/x-large)."""
        return self._sizes[self.iconSize().width()]

    @statusbar.module("{thumbnail-index}")
    def index(self):
        """Index of the currently selected thumbnail."""
        return str(self.currentRow() + 1)

    @statusbar.module("{thumbnail-total}")
    def total(self):
        """Total number of thumbnails."""
        return str(self.model().rowCount())

    def resizeEvent(self, event):
        """Update resize event to keep selected thumbnail centered."""
        super().resizeEvent(event)
        self.scrollTo(self.selectionModel().currentIndex(),
                      hint=self.PositionAtCenter)

    def _on_path_removed(self, path):
        """Clear path from thumbnails on removal."""
        if path in self._paths:
            self.takeItem(self._paths.index(path))


class Thumbnail(QLabel):
    """Simple class representing one thumbnail.

    Attributes:
        original: The original thumbnail QPixmap received from the the
            thumbnail manager.
    """

    def __init__(self, pixmap):
        super().__init__()
        self.original = pixmap
        self.setPixmap(pixmap)
        self.setStyleSheet("QLabel { background: none; }")

    def resizeEvent(self, event):
        """Rescale thumbnail on resize event."""
        scale = event.size().height() / 256
        pixmap = self.original.scaledToWidth(
            self.original.width() * scale, Qt.SmoothTransformation)
        self.setPixmap(pixmap)
        super().resizeEvent(event)


class ThumbnailDelegate(QStyledItemDelegate):
    """Delegate used for the thumbnail widget.

    The delegate draws the items.
    """

    def __init__(self, parent):
        super().__init__(parent)

        # QColor options for background drawing
        self.bg = QColor()
        self.bg.setNamedColor(styles.get("thumbnail.bg"))
        self.selection_bg = QColor()
        self.selection_bg.setNamedColor(styles.get("thumbnail.selected.bg"))
        self.search_bg = QColor()
        self.search_bg.setNamedColor(
            styles.get("thumbnail.search.highlighted.bg"))

    def paint(self, painter, option, index):
        """Override the QStyledItemDelegate paint function.

        Args:
            painter: The QPainter.
            option: The QStyleOptionViewItem.
            index: The QModelIndex.
        """
        self._draw_background(painter, option, index)

    def _draw_background(self, painter, option, index):
        """Draw the background rectangle of the thumbnail.

        The color depends on whether the item is selected and on whether it is
        highlighted as a search result.

        Args:
            painter: The QPainter.
            option: The QStyleOptionViewItem.
            index: The QModelIndex.
        """
        color = self._get_background_color(index, option.state)
        painter.save()
        painter.setBrush(color)
        painter.setPen(Qt.NoPen)
        painter.drawRect(option.rect)
        painter.restore()

    def _get_background_color(self, index, state):
        """Return the background color of an item.

        The color depends on selected and highlighted as search result.

        Args:
            index: Index of the element indicating even/odd/highlighted.
            state: State of the index indicating selected.
        """
        if state & QStyle.State_Selected:
            return self.selection_bg
        if self.parent().is_highlighted(index):
            return self.search_bg
        return self.bg


def instance():
    return objreg.get(ThumbnailView)<|MERGE_RESOLUTION|>--- conflicted
+++ resolved
@@ -130,11 +130,7 @@
         Args:
             index: QModelIndex activated.
         """
-<<<<<<< HEAD
-        imsignals.new_image.emit(self.abspath())
-=======
         imsignals.open_new_image.emit(self.abspath())
->>>>>>> ccc40789
         modehandler.enter(Modes.IMAGE)
 
     @pyqtSlot(Mode, Mode)
