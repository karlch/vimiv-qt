# vim: ft=python fileencoding=utf-8 sw=4 et sts=4

# This file is part of vimiv.
# Copyright 2017-2023 Christian Karl (karlch) <karlch at protonmail dot com>
# License: GNU GPL v3, see the "LICENSE" and "AUTHORS" files for details.

r"""Handler to take care of the current working directory.

The handler stores the current working directory and provides the :func:`chdir` method
to change it::

    from vimiv.api import working_directory

    working_directory.handler.chdir("./my/new/directory")

In addition the directory and current image is monitored using QFileSystemWatcher. Any
changes are exposed via three signals:

* ``loaded`` when the working directory has changed and the content was loaded
* ``changed`` when the content of the current directory has changed
* ``images_changed`` when the images in the current directory where changed

The first two signals are emitted with the list of images and list of directories in the
working directory as arguments, ``images_changed`` includes the list of images as well
as the list of added and removed images.

Thus, if your custom class needs to know the current images and/or directories, it can
connect to these signals::

    from PyQt5.QtCore import QObject

    from vimiv import api


    class MyCustomClass(QObject):

        @api.objreg.register
        def __init__(self):
            super().__init__()
            api.working_directory.handler.loaded.connect(self._on_dir_loaded)
            api.working_directory.handler.changed.connect(self._on_dir_changed)
            api.working_directory.handler.images_changed.connect(self._on_im_changed)

        def _on_dir_loaded(self, images, directories):
            print("Loaded new images:", *images, sep="\n", end="\n\n")
            print("Loaded new directories:", *directories, sep="\n", end="\n\n")

        def _on_dir_changed(self, images, directories):
            print("Updated images:", *images, sep="\n", end="\n\n")
            print("Updated directories:", *directories, sep="\n", end="\n\n")

        def _on_im_changed(self, new_images, added, removed):
            print("Updated images:", *new_images, sep="\n", end="\n\n")
            print("Added images:", *added, sep="\n", end="\n\n")
            print("Removed images:", *removed, sep="\n", end="\n\n")

Module Attributes:
    handler: The initialized :class:`WorkingDirectoryHandler` object to interact with.
"""

import os
from typing import cast, List, Tuple

from PyQt5.QtCore import pyqtSignal, QFileSystemWatcher

from vimiv.api import settings, signals, status
from vimiv.utils import files, slot, log, throttled


_logger = log.module_logger(__name__)


class WorkingDirectoryHandler(QFileSystemWatcher):
    """Handler to store and change the current working directory.

    Signals:
        loaded: Emitted when the content for a new working directory was
                loaded.
            arg1: List of images in the working directory.
            arg2: List of directories in the working directory.
        changed: Emitted when the content of the working directory has changed.
            arg1: List of images in the working directory.
            arg2: List of directories in the working directory.
        images_changed: Emitted when the images in the working directory have
                changed.
            arg1: List of images in the working directory.
            arg2: List of images added within the change.
            arg3: List of images removed within the change.

    Class Attributes:
        WAIT_TIME_MS: Time in milliseconds to wait before emitting *_changed signals.

    Attributes:
        _dir: The current working directory.
        _images: Images in the current working directory.
        _directories: Directories in the current working directory.
    """

    loaded = pyqtSignal(list, list)
    changed = pyqtSignal(list, list)
    images_changed = pyqtSignal(list, list, list)

    WAIT_TIME_MS = 300

    def __init__(self) -> None:
        super().__init__()
        self._dir = ""
        self._images: List[str] = []
        self._directories: List[str] = []

        settings.monitor_fs.changed.connect(self._on_monitor_fs_changed)
<<<<<<< HEAD
        settings.sort.image_order.changed.connect(self._reorder_directory)
        settings.sort.directory_order.changed.connect(self._reorder_directory)
        settings.sort.reverse.changed.connect(self._reorder_directory)
        settings.sort.ignore_case.changed.connect(self._reorder_directory)

        # TODO Fix upstream and open PR
        self.directoryChanged.connect(self._reload_directory)  # type: ignore
        self.fileChanged.connect(self._on_file_changed)  # type: ignore
=======
        self.directoryChanged.connect(self._reload_directory)
        self.fileChanged.connect(self._on_file_changed)
>>>>>>> a5c29772
        signals.new_image_opened.connect(self._on_new_image)

    @property
    def images(self) -> List[str]:
        """List of images in the current working directory."""
        return self._images

    def chdir(self, directory: str, reload_current: bool = False) -> None:
        """Change the current working directory to directory."""
        directory = os.path.realpath(directory)
        if directory != self._dir or reload_current:
            _logger.debug("Changing directory to '%s'", directory)
            if self.directories():  # Unmonitor old directories
                self.removePaths(self.directories())
            try:
                os.chdir(directory)
                self._load_directory(directory)
                self._monitor(directory)
            except PermissionError as e:
                log.error("%s: Cannot access '%s'", str(e), directory)
            else:
                _logger.debug("Directory change completed")

    def _monitor(self, directory: str) -> None:
        """Monitor the directory by adding it to QFileSystemWatcher."""
        if not settings.monitor_fs.value:
            return
        if not self.addPath(directory):
            log.error("Cannot monitor %s", directory)
        else:
            _logger.debug("Monitoring %s", directory)

    def _on_monitor_fs_changed(self, value: bool) -> None:
        """Start/stop monitoring when the setting changed."""
        if value:
            self._monitor(self._dir)
        else:
            _logger.debug("Turning monitoring off")
            if self.directories() or self.files():
                self.removePaths(self.directories() + self.files())

    def _load_directory(self, directory: str) -> None:
        """Load supported files for new directory."""
        self._dir = directory
        self._images, self._directories = self._get_content(directory)
        self.loaded.emit(self._images, self._directories)

    @throttled(delay_ms=WAIT_TIME_MS)
    def _reload_directory(self, _path: str) -> None:
        """Load new supported files when directory content has changed."""
        _logger.debug("Reloading working directory")
        self._emit_changes(*self._get_content(self._dir))

    @slot
    def _on_new_image(self, path: str) -> None:
        """Monitor the current image for changes."""
        if self.files():  # Clear old image
            _logger.debug("Clearing old images")
            self.removePaths(self.files())
        self.addPath(path)

    @slot
    def _on_file_changed(self, path: str) -> None:
        """Emit new_image_opened signal to reload the file on changes."""
        if os.path.exists(path):  # Otherwise the path was deleted
            if path not in self.files():
                self.addPath(path)
            self._maybe_emit_image_changed()

    @throttled(delay_ms=WAIT_TIME_MS)
    def _maybe_emit_image_changed(self) -> None:
        """Emit image changed after waiting unless additional changes were made.

        This is required as images may be written in parts and loading every
        single step is neither possible nor wanted.
        """
        _logger.debug("Processing changed image file...")
        signals.image_changed.emit()
        _logger.debug("Image file updated")
        status.update("image file changed")

    def _emit_changes(self, images: List[str], directories: List[str]) -> None:
        """Emit changed signals if the content in the directory has changed.

        Args:
            images: Updated list of images in the working directory.
            directories: Updated list of directories in the working directory.
        """
        # Image filelist has changed, relevant for thumbnail and image mode
        if images != self._images:
            new = set(images)
            old = set(self._images)
            added = sorted(new - old)
            removed = sorted(old - new)
            _logger.debug("Added images: %s", added)
            _logger.debug("Removed images: %s", removed)
            self.images_changed.emit(images, added, removed)
        # Total filelist has changed, relevant for the library
        if images != self._images or directories != self._directories:
            self._images = images
            self._directories = directories
            self.changed.emit(images, directories)

    def _get_content(self, directory: str) -> Tuple[List[str], List[str]]:
        """Get supported content of directory.

        Returns:
            images: Ordered list of images inside the directory.
            directories: Ordered list of directories inside the directory.
        """
        show_hidden = settings.library.show_hidden.value
        paths = files.listdir(directory, show_hidden=show_hidden)
        return self._order_paths(*files.supported(paths))

    @slot
    def _reorder_directory(self) -> None:
        """Reorder current files / directories."""
        _logger.debug("Reloading working directory")
        self._emit_changes(*self._order_paths(self._images, self._directories))

    @staticmethod
    def _order_paths(images: List[str], dirs: List[str]) -> Tuple[List[str], List[str]]:
        """Order images and directories according to the current ordering setting."""
        return (
            settings.sort.image_order.sort(images),
            settings.sort.directory_order.sort(dirs),
        )


handler = cast(WorkingDirectoryHandler, None)


def init() -> None:
    """Initialize handler.

    This is required as working_directory is imported by the application but
    the QFileSystemWatcher only works appropriately once an application has
    been created.
    """
    global handler
    handler = WorkingDirectoryHandler()<|MERGE_RESOLUTION|>--- conflicted
+++ resolved
@@ -109,19 +109,14 @@
         self._directories: List[str] = []
 
         settings.monitor_fs.changed.connect(self._on_monitor_fs_changed)
-<<<<<<< HEAD
         settings.sort.image_order.changed.connect(self._reorder_directory)
         settings.sort.directory_order.changed.connect(self._reorder_directory)
         settings.sort.reverse.changed.connect(self._reorder_directory)
         settings.sort.ignore_case.changed.connect(self._reorder_directory)
 
-        # TODO Fix upstream and open PR
-        self.directoryChanged.connect(self._reload_directory)  # type: ignore
-        self.fileChanged.connect(self._on_file_changed)  # type: ignore
-=======
         self.directoryChanged.connect(self._reload_directory)
         self.fileChanged.connect(self._on_file_changed)
->>>>>>> a5c29772
+
         signals.new_image_opened.connect(self._on_new_image)
 
     @property
